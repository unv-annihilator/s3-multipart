#!/usr/bin/env python
import argparse
import logging
from math import ceil
from multiprocessing import Pool
import os
import time
import urlparse

import boto
from boto.s3.connection import OrdinaryCallingFormat

parser = argparse.ArgumentParser(description="Download a file from S3 in parallel",
        prog="s3-mp-download")
parser.add_argument("src", help="The S3 key to download")
parser.add_argument("dest", help="The destination file")
parser.add_argument("-np", "--num-processes", help="Number of processors to use",
        type=int, default=2)
parser.add_argument("-s", "--split", help="Split size, in Mb", type=int, default=32)
parser.add_argument("-f", "--force", help="Overwrite an existing file",
        action="store_true")
parser.add_argument("--insecure", dest='secure', help="Use HTTP for connection",
        default=True, action="store_false")
parser.add_argument("-t", "--max-tries", help="Max allowed retries for http timeout", type=int, default=5)
parser.add_argument("-v", "--verbose", help="Be more verbose", default=False, action="store_true")
parser.add_argument("-q", "--quiet", help="Be less verbose (for use in cron jobs)", 
        default=False, action="store_true")

logger = logging.getLogger("s3-mp-download")

def do_part_download(args):
    """
    Download a part of an S3 object using Range header

    We utilize the existing S3 GET request implemented by Boto and tack on the
    Range header. We then read in 1Mb chunks of the file and write out to the
    correct position in the target file

    :type args: tuple of (string, string, int, int)
    :param args: The actual arguments of this method. Due to lameness of
                 multiprocessing, we have to extract these outside of the
                 function definition.

                 The arguments are: S3 Bucket name, S3 key, local file name,
                 chunk size, and part number
    """
<<<<<<< HEAD
    bucket_name, key_name, fname, min_byte, max_byte = args
    conn = boto.connect_s3(calling_format=OrdinaryCallingFormat())
=======
    bucket_name, key_name, fname, min_byte, max_byte, split, secure, max_tries, current_tries = args
    conn = boto.connect_s3()
    conn.is_secure = secure
>>>>>>> e2fbd59e

    # Make the S3 request
    resp = conn.make_request("GET", bucket=bucket_name,
            key=key_name, headers={'Range':"bytes=%d-%d" % (min_byte, max_byte)})

    # Open the target file, seek to byte offset
    fd = os.open(fname, os.O_WRONLY)
    logger.debug("Opening file descriptor %d, seeking to %d" % (fd, min_byte))
    os.lseek(fd, min_byte, os.SEEK_SET)

    chunk_size = min((max_byte-min_byte), split*1024*1024)
    logger.debug("Reading HTTP stream in %dM chunks" % (chunk_size/1024./1024))
    t1 = time.time()
    s = 0
    try:
        while True:
            data = resp.read(chunk_size)
            if data == "":
                break
            os.write(fd, data)
            s += len(data)
        t2 = time.time() - t1
        os.close(fd)
        s = s / 1024 / 1024.
        logger.debug("Downloaded %0.2fM in %0.2fs at %0.2fMBps" % (s, t2, s/t2))
    except Exception, err:
        logger.debug("Retry request %d of max %d times" % (current_tries, max_tries))
        if (current_tries > max_tries):
            logger.error(err)
        else:
            time.sleep(3)
            current_tries += 1
            do_part_download(bucket_name, key_name, fname, min_byte, max_byte, split, secure, max_tries, current_tries)

def gen_byte_ranges(size, num_parts):
    part_size = int(ceil(1. * size / num_parts))
    for i in range(num_parts):
        yield (part_size*i, min(part_size*(i+1)-1, size-1))

def main(src, dest, num_processes=2, split=32, force=False, verbose=False, quiet=False, secure=True, max_tries=5):

    # Check that src is a valid S3 url
    split_rs = urlparse.urlsplit(src)
    if split_rs.scheme != "s3":
        raise ValueError("'%s' is not an S3 url" % src)

    # Check that dest does not exist
<<<<<<< HEAD
    if os.path.isdir(args.dest):
        filename = split_rs.path.split('/')[-1]
    args.dest = os.path.join(args.dest, filename)

    if os.path.exists(args.dest):
        if args.force:
            os.remove(args.dest)
=======
    if os.path.exists(dest):
        if force:
            os.remove(dest)
>>>>>>> e2fbd59e
        else:
            raise ValueError("Destination file '%s' exists, specify -f to"
                             " overwrite" % dest)

    # Split out the bucket and the key
<<<<<<< HEAD
    s3 = boto.connect_s3(calling_format=OrdinaryCallingFormat())
    bucket = s3.lookup(split_rs.netloc)
    if bucket == None:
      raise ValueError("'%s' is not a valid bucket" % split_rs.netloc)

=======
    s3 = boto.connect_s3()
    s3.is_secure = secure
    logger.debug("split_rs: %s" % str(split_rs))
    bucket = s3.lookup(split_rs.netloc)
    if bucket == None:
        raise ValueError("Bucket '%s' does not exist." % split_rs.netloc)
>>>>>>> e2fbd59e
    key = bucket.get_key(split_rs.path)
    if key is None:
      raise ValueError("'%s' does not exist." % split_rs.path)

    # Determine the total size and calculate byte ranges
<<<<<<< HEAD
    #conn = boto.connect_s3(calling_format=OrdinaryCallingFormat())
    resp = s3.make_request("HEAD", bucket=bucket, key=key)
    if resp is None:
      raise ValueError("response is invalid.")
      
=======
    conn = boto.connect_s3()
    conn.is_secure = secure
    resp = conn.make_request("HEAD", bucket=bucket, key=key)
>>>>>>> e2fbd59e
    size = int(resp.getheader("content-length"))
    logger.debug("Got headers: %s" % resp.getheaders())

    # Skipping multipart if file is less than 1mb
    if size < 1024 * 1024:
        t1 = time.time()
        key.get_contents_to_filename(dest)
        t2 = time.time() - t1
        log.info("Finished single-part download of %0.2fM in %0.2fs (%0.2fMBps)" %
                (size, t2, size/t2))
    else:
        # Touch the file
        fd = os.open(dest, os.O_CREAT)
        os.close(fd)
    
        size_mb = size / 1024 / 1024
        num_parts = (size_mb+(-size_mb%split))//split

        def arg_iterator(num_parts):
            for min_byte, max_byte in gen_byte_ranges(size, num_parts):
                yield (bucket.name, key.name, dest, min_byte, max_byte, split, secure, max_tries, 0)

        s = size / 1024 / 1024.
        try:
            t1 = time.time()
            pool = Pool(processes=num_processes)
            pool.map_async(do_part_download, arg_iterator(num_parts)).get(9999999)
            t2 = time.time() - t1
            logger.info("Finished downloading %0.2fM in %0.2fs (%0.2fMBps)" %
                    (s, t2, s/t2))
        except KeyboardInterrupt:
            logger.warning("User terminated")
        except Exception, err:
            logger.error(err)

if __name__ == "__main__":
    logging.basicConfig(level=logging.INFO)
    args = parser.parse_args()
    print args
    arg_dict = vars(args)
    if arg_dict['quiet'] == True:
        logger.setLevel(logging.WARNING)
    if arg_dict['verbose'] == True:
        logger.setLevel(logging.DEBUG)
    logger.debug("CLI args: %s" % args)
    main(**arg_dict)<|MERGE_RESOLUTION|>--- conflicted
+++ resolved
@@ -44,14 +44,9 @@
                  The arguments are: S3 Bucket name, S3 key, local file name,
                  chunk size, and part number
     """
-<<<<<<< HEAD
-    bucket_name, key_name, fname, min_byte, max_byte = args
+    bucket_name, key_name, fname, min_byte, max_byte, split, secure, max_tries, current_tries = args
     conn = boto.connect_s3(calling_format=OrdinaryCallingFormat())
-=======
-    bucket_name, key_name, fname, min_byte, max_byte, split, secure, max_tries, current_tries = args
-    conn = boto.connect_s3()
     conn.is_secure = secure
->>>>>>> e2fbd59e
 
     # Make the S3 request
     resp = conn.make_request("GET", bucket=bucket_name,
@@ -99,54 +94,35 @@
         raise ValueError("'%s' is not an S3 url" % src)
 
     # Check that dest does not exist
-<<<<<<< HEAD
-    if os.path.isdir(args.dest):
+    if os.path.isdir(dest):
         filename = split_rs.path.split('/')[-1]
-    args.dest = os.path.join(args.dest, filename)
+        dest = os.path.join(dest, filename)
+        print filename, dest
 
-    if os.path.exists(args.dest):
-        if args.force:
-            os.remove(args.dest)
-=======
     if os.path.exists(dest):
         if force:
             os.remove(dest)
->>>>>>> e2fbd59e
         else:
             raise ValueError("Destination file '%s' exists, specify -f to"
                              " overwrite" % dest)
 
     # Split out the bucket and the key
-<<<<<<< HEAD
+    s3 = boto.connect_s3()
     s3 = boto.connect_s3(calling_format=OrdinaryCallingFormat())
-    bucket = s3.lookup(split_rs.netloc)
-    if bucket == None:
-      raise ValueError("'%s' is not a valid bucket" % split_rs.netloc)
-
-=======
-    s3 = boto.connect_s3()
     s3.is_secure = secure
     logger.debug("split_rs: %s" % str(split_rs))
     bucket = s3.lookup(split_rs.netloc)
     if bucket == None:
-        raise ValueError("Bucket '%s' does not exist." % split_rs.netloc)
->>>>>>> e2fbd59e
+        raise ValueError("'%s' is not a valid bucket" % split_rs.netloc)
     key = bucket.get_key(split_rs.path)
     if key is None:
       raise ValueError("'%s' does not exist." % split_rs.path)
 
     # Determine the total size and calculate byte ranges
-<<<<<<< HEAD
-    #conn = boto.connect_s3(calling_format=OrdinaryCallingFormat())
     resp = s3.make_request("HEAD", bucket=bucket, key=key)
     if resp is None:
       raise ValueError("response is invalid.")
       
-=======
-    conn = boto.connect_s3()
-    conn.is_secure = secure
-    resp = conn.make_request("HEAD", bucket=bucket, key=key)
->>>>>>> e2fbd59e
     size = int(resp.getheader("content-length"))
     logger.debug("Got headers: %s" % resp.getheaders())
 
@@ -155,8 +131,9 @@
         t1 = time.time()
         key.get_contents_to_filename(dest)
         t2 = time.time() - t1
-        log.info("Finished single-part download of %0.2fM in %0.2fs (%0.2fMBps)" %
-                (size, t2, size/t2))
+        size_mb = size / 1024 / 1024
+        logger.info("Finished single-part download of %0.2fM in %0.2fs (%0.2fMBps)" %
+                (size_mb, t2, size_mb/t2))
     else:
         # Touch the file
         fd = os.open(dest, os.O_CREAT)
