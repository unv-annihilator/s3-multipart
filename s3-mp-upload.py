--- conflicted
+++ resolved
@@ -49,12 +49,8 @@
     logger.debug("do_part_upload got args: %s" % (args,))
 
     # Connect to S3, get the MultiPartUpload
-<<<<<<< HEAD
     s3 = boto.connect_s3(calling_format=OrdinaryCallingFormat())
-=======
-    s3 = boto.connect_s3()
     s3.is_secure = secure
->>>>>>> e2fbd59e
     bucket = s3.lookup(bucket_name)
     mpu = None
     for mp in bucket.list_multipart_uploads():
@@ -99,21 +95,11 @@
     if split_rs.scheme != "s3":
         raise ValueError("'%s' is not an S3 url" % dest)
 
-<<<<<<< HEAD
-    # To support buckets with mixed/upper case.  Apparently s3 no longer support case???
     s3 = boto.connect_s3(calling_format=OrdinaryCallingFormat())
-
-    bucket = s3.lookup(split_rs.netloc)
-    if bucket == None:
-      raise ValueError("'%s' is not a valid bucket" % split_rs.netloc)
-
-=======
-    s3 = boto.connect_s3()
     s3.is_secure = secure
     bucket = s3.lookup(split_rs.netloc)
     if bucket == None:
-        raise ValueError("Bucket '%s' does not exisit." % split_rs.netloc)
->>>>>>> e2fbd59e
+        raise ValueError("'%s' is not a valid bucket" % split_rs.netloc)
     key = bucket.get_key(split_rs.path)
     # See if we're overwriting an existing key
     if key is not None:
